--- conflicted
+++ resolved
@@ -216,7 +216,42 @@
         }
 
         /// <summary>
-<<<<<<< HEAD
+        /// Returns cron expression that fires every &lt;<paramref name="interval"></paramref>&gt; minutes.
+        /// </summary>
+        /// <param name="interval">The number of minutes to wait between every activation.</param>
+        public static string MinuteInterval(int interval)
+        {
+            return String.Format("*/{0} * * * *", interval);
+        }
+
+        /// <summary>
+        /// Returns cron expression that fires every &lt;<paramref name="interval"></paramref>&gt; hours.
+        /// </summary>
+        /// <param name="interval">The number of hours to wait between every activation.</param>
+        public static string HourInterval(int interval)
+        {
+            return String.Format("* */{0} * * *", interval);
+        }
+
+        /// <summary>
+        /// Returns cron expression that fires every &lt;<paramref name="interval"></paramref>&gt; days.
+        /// </summary>
+        /// <param name="interval">The number of days to wait between every activation.</param>
+        public static string DayInterval(int interval)
+        {
+            return String.Format("* * */{0} * *", interval);
+        }
+
+        /// <summary>
+        /// Returns cron expression that fires every &lt;<paramref name="interval"></paramref>&gt; months.
+        /// </summary>
+        /// <param name="interval">The number of months to wait between every activation.</param>
+        public static string MonthInterval(int interval)
+        {
+            return String.Format("* * * */{0} *", interval);
+        }
+
+        /// <summary>
         /// Converts a Cron expression string into a description.
         /// </summary>
         /// <param name="cronExpression">A Cron expression string.</param>
@@ -231,7 +266,7 @@
                 throw new InvalidCastException("Invalid Cron Expression");
             }
 
-            foreach(string expressionPart in expressionParts)
+            foreach (string expressionPart in expressionParts)
             {
                 int num;
                 if (!Int32.TryParse(expressionPart, out num) && expressionPart != "*")
@@ -239,43 +274,8 @@
                     throw new InvalidCastException("Invalid Cron Expression");
                 }
             }
-            
+
             return ExpressionDescriptor.GetDescription(cronExpression);
-=======
-        /// Returns cron expression that fires every &lt;<paramref name="interval"></paramref>&gt; minutes.
-        /// </summary>
-        /// <param name="interval">The number of minutes to wait between every activation.</param>
-        public static string MinuteInterval(int interval)
-        {
-            return String.Format("*/{0} * * * *", interval);
-        }
-
-        /// <summary>
-        /// Returns cron expression that fires every &lt;<paramref name="interval"></paramref>&gt; hours.
-        /// </summary>
-        /// <param name="interval">The number of hours to wait between every activation.</param>
-        public static string HourInterval(int interval)
-        {
-            return String.Format("* */{0} * * *", interval);
-        }
-
-        /// <summary>
-        /// Returns cron expression that fires every &lt;<paramref name="interval"></paramref>&gt; days.
-        /// </summary>
-        /// <param name="interval">The number of days to wait between every activation.</param>
-        public static string DayInterval(int interval)
-        {
-            return String.Format("* * */{0} * *", interval);
-        }
-
-        /// <summary>
-        /// Returns cron expression that fires every &lt;<paramref name="interval"></paramref>&gt; months.
-        /// </summary>
-        /// <param name="interval">The number of months to wait between every activation.</param>
-        public static string MonthInterval(int interval)
-        {
-            return String.Format("* * * */{0} *", interval);
->>>>>>> 60d46c1c
         }
     }
 }